<?php

/**
 * @file
 * Configuration storage and management API.
 */


function get_signed_file_storage_names_with_prefix($type, $prefix = '') {
  $files = glob(conf_path() . '/config/' . $prefix . '*.' . $type . '.php');
  $clean_name = function ($value) {
    return basename($value, '.php');
  };
  return array_map($clean_name, $files);
}

function config_write_signed_file_storage_key() {
  $key = uniqid() . uniqid() . uniqid();
  if (!file_put_contents(conf_path() . '/config/key.php', '<?php die(); ' . $key . "\n")) {
    throw new Exception('Failed to write configuration signing key.');
  }
}

function config_sign_data($data) {
  $file = file_get_contents(conf_path() . '/config/key.php');
  if ($file === FALSE) {
    throw new Exception('Key file not found.');
  }
  $parts = explode(' ', $file);
  $key = $parts[2];
  // SHA-512 is both secure and very fast on 64 bit CPUs.
  return hash_hmac('sha512', $data, $key);
}

class ConfigException extends Exception {}

class ConfigFileStorageException extends ConfigException {}
class ConfigFileStorageReadException extends ConfigFileStorageException {}
class ConfigFileStorageSignatureException extends ConfigFileStorageException {}

class SignedFileStorage {
  /**
   * Constructor for the signed file storage interface.
   * 
   * This class allows reading and writing configuration data from/to the
   * disk while automatically managing and verifying cryptographic signatures.
   * 
   * param @type
   *   The type of the stored data. For example 'json' or 'xml' etc.
   * param @name
   *   Lowercase string, the name for the configuration data.
   */
  public function __construct($type, $name) {
    $this->type = $type;
    $this->name = $name;
  }

  /**
   * Read a signed file and split the content into signature and data.
   *
   * @return
   *   An array with "signature" and "data" keys.
   *
   * @throws
   *   Exception
   */
  protected function readAndSplit() {
    // TODO: Optimize with explicit offsets?
<<<<<<< HEAD
    $content = file_get_contents($this->getPath());
    if (!$content) {
      throw new Exception('Could not read signed file.');
=======
    $content = file_get_contents($this->getFilePath());
    if ($content === FALSE) {
      throw new Exception('Read file is invalid.');
>>>>>>> 0d93a0c6
    }
    $parts = explode("\n", $content, 2);
    if (count($parts) !== 2) {
      throw new Exception('Read file does not verify.');
    }
    $header_parts = explode(' ', $parts[0]);
    if (count($header_parts) !== 3) {
      throw new Exception('Read file not valid.');
    }
    return array('data' => $parts[1], 'signature' => $header_parts[2]);
  }

  public function getFilePath() {
    return conf_path() . '/config/' . $this->name  . '.' . $this->type . '.php';
  }

  public function resign() {
    $parts = $this->readAndSplit();
    $this->write($parts['data']);
  }

  public function verify($contentOnSuccess = FALSE) {
    $split = $this->readAndSplit();
    $expected_signature = config_sign_data($split['data']);
    if ($expected_signature === $split['signature']) {
      if ($contentOnSuccess) {
        return $split['data'];
      }
      return TRUE;
    }
    return FALSE;
  }

  public function write($data) {
    $signature = config_sign_data($data);
    $content = '<?php die(); ' . $signature . "\n" . $data;
    if (!file_put_contents($this->getFilePath(), $content)) {
      throw new Exception('Failed to write signed file.');
    }
  }

  public function read() {
    $verification = $this->verify(TRUE);
    if ($verification === FALSE) {
      throw new Exception('Invalid signature in file header.');
    }
    return $verification;
  }
}

interface DrupalConfigVerifiedStorageInterface {

  /**
   * Constructor for the verified storage manipulation class.
   * 
   * This class allows reading and writing configuration data from/to the
   * verified storage and copying to/from the signed file storing the same
   * data.
   * 
   * param @type
   *   The type of the stored data. For example 'json' or 'xml' etc.
   * param @name
   *   Lowercase string, the name for the configuration data.
   */
  function __construct($type, $name);

  /**
   * Read the configuration data from the verified storage.
   */
  function read();

  /**
   * Copy the configuration data from the verified storage into a file.
   */
  function copyToFile();

  /**
   * Copy the configuration data from the file into the verified storage.
   */
  function copyFromFile();

  /**
   * Check whether the file and the verified storage is in sync.
   * 
   * @return
   *   TRUE if the file and the verified storage contains the same data, FALSE
   *   if not.
   */
  function isOutOfSync();

  /**
   * Write the configuration data into the active storage but not the file.
   * 
   * Use this function if you need to make temporary changes to your
   * configuration.
   */
  function writeToActive($data);

  /**
   * Write the configuration data into the active storage and the file.
   */
  function write($data);

  /**
   * Get names starting with this prefix.
   */
  static function getNamesWithPrefix($prefix);
}

class DrupalVerifiedStorageSQL implements DrupalConfigVerifiedStorageInterface {

  function __construct($type, $name) {
    $this->type = $type;
    $this->name = $name;
  }

  protected function signedFileStorage() {
    return new SignedFileStorage($this->type, $this->name);
  }

  function read() {
    return db_query('SELECT data FROM {config} WHERE type = :type, name = :name', array(':type' => $this->type, ':name' => $this->name))->fetchField();
  }

  function copyTofile() {
    return $this->signedFileStorage()->write($data);
  }

  function copyFromFile() {
    return $this->writeToActive($this->readFromFile());
  }

  function readFromFile() {
    return $this->signedFileStorage()->read($this->name);
  }

  function isOutOfSync() {
    return $this->read() !== $this->readFromFile();
  }

  function writeToActive($data) {
    return db_merge('config')
      ->key(array('type' => $this->type, 'name' => $this->name))
      ->fields(array('data' => $data))
      ->execute();
  }

  function write($data) {
    $this->writeToActive($data);
    $this->syncToFile();
  }

  static function getNamesWithPrefix($type = '*', $prefix = '') {
    $query = db_select('config');
    $query->addField('name');
    if ($type != '*') {
      $query->condition('type', $type);
    }
    if ($prefix) {
      $query->condition('name', db_like($prefix) . '%', 'LIKE');
    }
    return $query->execute()->fetchCol();
  }
}

function get_verified_storage_names_with_prefix($type = '*', $prefix = '') {
  return DrupalVerifiedStorageSQL::getNamesWithPrefix($type, $prefix);
}

function config_get_names_with_prefix($prefix) {
  $return = get_verified_storage_names_with_prefix('json', $prefix);
}

function config_get($name) {
  $verifiedStorage = new DrupalVerifiedStorageSQL('json', $name);
  return new json_decode($verifiedStorage->read());
}

function config_set($name, $data) {
  $verifiedStorage = new DrupalVerifiedStorageSQL('json', $name);
  return $verifiedStorage->write(json_encode($data));
}<|MERGE_RESOLUTION|>--- conflicted
+++ resolved
@@ -66,15 +66,9 @@
    */
   protected function readAndSplit() {
     // TODO: Optimize with explicit offsets?
-<<<<<<< HEAD
-    $content = file_get_contents($this->getPath());
-    if (!$content) {
-      throw new Exception('Could not read signed file.');
-=======
     $content = file_get_contents($this->getFilePath());
     if ($content === FALSE) {
       throw new Exception('Read file is invalid.');
->>>>>>> 0d93a0c6
     }
     $parts = explode("\n", $content, 2);
     if (count($parts) !== 2) {
