--- conflicted
+++ resolved
@@ -4,11 +4,7 @@
         "Read more about it at https://getcomposer.org/doc/01-basic-usage.md#composer-lock-the-lock-file",
         "This file is @generated automatically"
     ],
-<<<<<<< HEAD
-    "content-hash": "5b91ae3a1ad8c739120be6f1c4f9597f",
-=======
     "content-hash": "e64d8398c963abb6a608286320ff0d0c",
->>>>>>> 0a9bae10
     "packages": [
         {
             "name": "alchemy/zippy",
@@ -1614,19 +1610,6 @@
             "time": "2017-09-04T12:26:28+00:00"
         },
         {
-<<<<<<< HEAD
-            "name": "michelf/php-markdown",
-            "version": "1.8.0",
-            "source": {
-                "type": "git",
-                "url": "https://github.com/michelf/php-markdown.git",
-                "reference": "01ab082b355bf188d907b9929cd99b2923053495"
-            },
-            "dist": {
-                "type": "zip",
-                "url": "https://api.github.com/repos/michelf/php-markdown/zipball/01ab082b355bf188d907b9929cd99b2923053495",
-                "reference": "01ab082b355bf188d907b9929cd99b2923053495",
-=======
             "name": "paragonie/random_compat",
             "version": "v2.0.17",
             "source": {
@@ -1638,7 +1621,6 @@
                 "type": "zip",
                 "url": "https://api.github.com/repos/paragonie/random_compat/zipball/29af24f25bab834fcbb38ad2a69fa93b867e070d",
                 "reference": "29af24f25bab834fcbb38ad2a69fa93b867e070d",
->>>>>>> 0a9bae10
                 "shasum": ""
             },
             "require": {
@@ -1669,109 +1651,8 @@
             "description": "PHP Markdown",
             "homepage": "https://michelf.ca/projects/php-markdown/",
             "keywords": [
-<<<<<<< HEAD
-                "markdown"
-            ],
-            "time": "2018-01-15T00:49:33+00:00"
-        },
-        {
-            "name": "nikic/php-parser",
-            "version": "v4.0.3",
-            "source": {
-                "type": "git",
-                "url": "https://github.com/nikic/PHP-Parser.git",
-                "reference": "bd088dc940a418f09cda079a9b5c7c478890fb8d"
-            },
-            "dist": {
-                "type": "zip",
-                "url": "https://api.github.com/repos/nikic/PHP-Parser/zipball/bd088dc940a418f09cda079a9b5c7c478890fb8d",
-                "reference": "bd088dc940a418f09cda079a9b5c7c478890fb8d",
-                "shasum": ""
-            },
-            "require": {
-                "ext-tokenizer": "*",
-                "php": ">=7.0"
-            },
-            "require-dev": {
-                "phpunit/phpunit": "^6.5 || ^7.0"
-            },
-            "bin": [
-                "bin/php-parse"
-            ],
-            "type": "library",
-            "extra": {
-                "branch-alias": {
-                    "dev-master": "4.0-dev"
-                }
-            },
-            "autoload": {
-                "psr-4": {
-                    "PhpParser\\": "lib/PhpParser"
-                }
-            },
-            "notification-url": "https://packagist.org/downloads/",
-            "license": [
-                "BSD-3-Clause"
-            ],
-            "authors": [
-                {
-                    "name": "Nikita Popov"
-                }
-            ],
-            "description": "A PHP parser written in PHP",
-            "keywords": [
-                "parser",
-                "php"
-            ],
-            "time": "2018-07-15T17:25:16+00:00"
-        },
-        {
-            "name": "paragonie/random_compat",
-            "version": "v2.0.11",
-            "source": {
-                "type": "git",
-                "url": "https://github.com/paragonie/random_compat.git",
-                "reference": "5da4d3c796c275c55f057af5a643ae297d96b4d8"
-            },
-            "dist": {
-                "type": "zip",
-                "url": "https://api.github.com/repos/paragonie/random_compat/zipball/5da4d3c796c275c55f057af5a643ae297d96b4d8",
-                "reference": "5da4d3c796c275c55f057af5a643ae297d96b4d8",
-                "shasum": ""
-            },
-            "require": {
-                "php": ">=5.2.0"
-            },
-            "require-dev": {
-                "phpunit/phpunit": "4.*|5.*"
-            },
-            "suggest": {
-                "ext-libsodium": "Provides a modern crypto API that can be used to generate random bytes."
-            },
-            "type": "library",
-            "autoload": {
-                "files": [
-                    "lib/random.php"
-                ]
-            },
-            "notification-url": "https://packagist.org/downloads/",
-            "license": [
-                "MIT"
-            ],
-            "authors": [
-                {
-                    "name": "Paragon Initiative Enterprises",
-                    "email": "security@paragonie.com",
-                    "homepage": "https://paragonie.com"
-                }
-            ],
-            "description": "PHP 5.x polyfill for random_bytes() and random_int() from PHP 7",
-            "keywords": [
-                "csprng",
-=======
                 "csprng",
                 "polyfill",
->>>>>>> 0a9bae10
                 "pseudorandom",
                 "random"
             ],
@@ -2518,13 +2399,8 @@
             "time": "2018-07-29T15:19:31+00:00"
         },
         {
-<<<<<<< HEAD
-            "name": "symfony/dom-crawler",
-            "version": "v3.4.14",
-=======
             "name": "symfony/console",
             "version": "v3.4.15",
->>>>>>> 0a9bae10
             "source": {
                 "type": "git",
                 "url": "https://github.com/symfony/dom-crawler.git",
@@ -2580,19 +2456,6 @@
             "time": "2018-07-26T10:03:52+00:00"
         },
         {
-<<<<<<< HEAD
-            "name": "symfony/event-dispatcher",
-            "version": "v3.4.14",
-            "source": {
-                "type": "git",
-                "url": "https://github.com/symfony/event-dispatcher.git",
-                "reference": "b2e1f19280c09a42dc64c0b72b80fe44dd6e88fb"
-            },
-            "dist": {
-                "type": "zip",
-                "url": "https://api.github.com/repos/symfony/event-dispatcher/zipball/b2e1f19280c09a42dc64c0b72b80fe44dd6e88fb",
-                "reference": "b2e1f19280c09a42dc64c0b72b80fe44dd6e88fb",
-=======
             "name": "symfony/debug",
             "version": "v3.4.15",
             "source": {
@@ -2604,7 +2467,6 @@
                 "type": "zip",
                 "url": "https://api.github.com/repos/symfony/debug/zipball/c4625e75341e4fb309ce0c049cbf7fb84b8897cd",
                 "reference": "c4625e75341e4fb309ce0c049cbf7fb84b8897cd",
->>>>>>> 0a9bae10
                 "shasum": ""
             },
             "require": {
@@ -2654,22 +2516,6 @@
             ],
             "description": "Symfony EventDispatcher Component",
             "homepage": "https://symfony.com",
-<<<<<<< HEAD
-            "time": "2018-07-26T09:06:28+00:00"
-        },
-        {
-            "name": "symfony/filesystem",
-            "version": "v3.4.14",
-            "source": {
-                "type": "git",
-                "url": "https://github.com/symfony/filesystem.git",
-                "reference": "a59f917e3c5d82332514cb4538387638f5bde2d6"
-            },
-            "dist": {
-                "type": "zip",
-                "url": "https://api.github.com/repos/symfony/filesystem/zipball/a59f917e3c5d82332514cb4538387638f5bde2d6",
-                "reference": "a59f917e3c5d82332514cb4538387638f5bde2d6",
-=======
             "time": "2018-08-03T10:42:44+00:00"
         },
         {
@@ -2684,7 +2530,6 @@
                 "type": "zip",
                 "url": "https://api.github.com/repos/symfony/dependency-injection/zipball/09d7df7bf06c1393b6afc85875993cbdbdf897a0",
                 "reference": "09d7df7bf06c1393b6afc85875993cbdbdf897a0",
->>>>>>> 0a9bae10
                 "shasum": ""
             },
             "require": {
@@ -2721,19 +2566,11 @@
             ],
             "description": "Symfony Filesystem Component",
             "homepage": "https://symfony.com",
-<<<<<<< HEAD
-            "time": "2018-07-26T11:19:56+00:00"
-        },
-        {
-            "name": "symfony/finder",
-            "version": "v3.4.14",
-=======
             "time": "2018-08-08T11:42:34+00:00"
         },
         {
             "name": "symfony/event-dispatcher",
             "version": "v3.4.15",
->>>>>>> 0a9bae10
             "source": {
                 "type": "git",
                 "url": "https://github.com/symfony/finder.git",
@@ -3549,103 +3386,6 @@
         },
         {
             "name": "symfony/validator",
-<<<<<<< HEAD
-            "version": "v3.4.14",
-            "source": {
-                "type": "git",
-                "url": "https://github.com/symfony/validator.git",
-                "reference": "364b818b5cc813282f19fefb364c24424210634a"
-            },
-            "dist": {
-                "type": "zip",
-                "url": "https://api.github.com/repos/symfony/validator/zipball/364b818b5cc813282f19fefb364c24424210634a",
-                "reference": "364b818b5cc813282f19fefb364c24424210634a",
-                "shasum": ""
-            },
-            "require": {
-                "php": "^5.5.9|>=7.0.8",
-                "symfony/polyfill-ctype": "~1.8",
-                "symfony/polyfill-mbstring": "~1.0",
-                "symfony/translation": "~2.8|~3.0|~4.0"
-            },
-            "conflict": {
-                "phpunit/phpunit": "<4.8.35|<5.4.3,>=5.0",
-                "symfony/dependency-injection": "<3.3",
-                "symfony/http-kernel": "<3.3.5",
-                "symfony/yaml": "<3.4"
-            },
-            "require-dev": {
-                "doctrine/annotations": "~1.0",
-                "doctrine/cache": "~1.0",
-                "egulias/email-validator": "^1.2.8|~2.0",
-                "symfony/cache": "~3.1|~4.0",
-                "symfony/config": "~2.8|~3.0|~4.0",
-                "symfony/dependency-injection": "~3.3|~4.0",
-                "symfony/expression-language": "~2.8|~3.0|~4.0",
-                "symfony/http-foundation": "~2.8|~3.0|~4.0",
-                "symfony/http-kernel": "^3.3.5|~4.0",
-                "symfony/intl": "^2.8.18|^3.2.5|~4.0",
-                "symfony/property-access": "~2.8|~3.0|~4.0",
-                "symfony/var-dumper": "~3.3|~4.0",
-                "symfony/yaml": "~3.4|~4.0"
-            },
-            "suggest": {
-                "doctrine/annotations": "For using the annotation mapping. You will also need doctrine/cache.",
-                "doctrine/cache": "For using the default cached annotation reader and metadata cache.",
-                "egulias/email-validator": "Strict (RFC compliant) email validation",
-                "psr/cache-implementation": "For using the metadata cache.",
-                "symfony/config": "",
-                "symfony/expression-language": "For using the Expression validator",
-                "symfony/http-foundation": "",
-                "symfony/intl": "",
-                "symfony/property-access": "For accessing properties within comparison constraints",
-                "symfony/yaml": ""
-            },
-            "type": "library",
-            "extra": {
-                "branch-alias": {
-                    "dev-master": "3.4-dev"
-                }
-            },
-            "autoload": {
-                "psr-4": {
-                    "Symfony\\Component\\Validator\\": ""
-                },
-                "exclude-from-classmap": [
-                    "/Tests/"
-                ]
-            },
-            "notification-url": "https://packagist.org/downloads/",
-            "license": [
-                "MIT"
-            ],
-            "authors": [
-                {
-                    "name": "Fabien Potencier",
-                    "email": "fabien@symfony.com"
-                },
-                {
-                    "name": "Symfony Community",
-                    "homepage": "https://symfony.com/contributors"
-                }
-            ],
-            "description": "Symfony Validator Component",
-            "homepage": "https://symfony.com",
-            "time": "2018-07-26T11:58:24+00:00"
-        },
-        {
-            "name": "symfony/var-dumper",
-            "version": "v4.1.3",
-            "source": {
-                "type": "git",
-                "url": "https://github.com/symfony/var-dumper.git",
-                "reference": "69e174f4c02ec43919380171c6f7550753299316"
-            },
-            "dist": {
-                "type": "zip",
-                "url": "https://api.github.com/repos/symfony/var-dumper/zipball/69e174f4c02ec43919380171c6f7550753299316",
-                "reference": "69e174f4c02ec43919380171c6f7550753299316",
-=======
             "version": "v3.4.15",
             "source": {
                 "type": "git",
@@ -3656,7 +3396,6 @@
                 "type": "zip",
                 "url": "https://api.github.com/repos/symfony/validator/zipball/5a9ca502663e32aed3302b00121f978d70a09ab9",
                 "reference": "5a9ca502663e32aed3302b00121f978d70a09ab9",
->>>>>>> 0a9bae10
                 "shasum": ""
             },
             "require": {
@@ -3714,15 +3453,7 @@
             ],
             "description": "Symfony mechanism for exploring and dumping PHP variables",
             "homepage": "https://symfony.com",
-<<<<<<< HEAD
-            "keywords": [
-                "debug",
-                "dump"
-            ],
-            "time": "2018-07-26T11:24:31+00:00"
-=======
             "time": "2018-08-07T09:33:53+00:00"
->>>>>>> 0a9bae10
         },
         {
             "name": "symfony/yaml",
@@ -5904,8 +5635,6 @@
             "time": "2018-07-26T09:06:28+00:00"
         },
         {
-<<<<<<< HEAD
-=======
             "name": "symfony/css-selector",
             "version": "v3.4.15",
             "source": {
@@ -6016,7 +5745,6 @@
             "time": "2018-07-26T10:03:52+00:00"
         },
         {
->>>>>>> 0a9bae10
             "name": "symfony/phpunit-bridge",
             "version": "v3.4.15",
             "source": {
