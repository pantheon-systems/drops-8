<?php

/**
 * @file
 * Contains \Drupal.
 */

use Drupal\Core\DependencyInjection\ContainerNotInitializedException;
use Drupal\Core\Messenger\LegacyMessenger;
use Drupal\Core\Url;
use Symfony\Component\DependencyInjection\ContainerInterface;

/**
 * Static Service Container wrapper.
 *
 * Generally, code in Drupal should accept its dependencies via either
 * constructor injection or setter method injection. However, there are cases,
 * particularly in legacy procedural code, where that is infeasible. This
 * class acts as a unified global accessor to arbitrary services within the
 * system in order to ease the transition from procedural code to injected OO
 * code.
 *
 * The container is built by the kernel and passed in to this class which stores
 * it statically. The container always contains the services from
 * \Drupal\Core\CoreServiceProvider, the service providers of enabled modules and any other
 * service providers defined in $GLOBALS['conf']['container_service_providers'].
 *
 * This class exists only to support legacy code that cannot be dependency
 * injected. If your code needs it, consider refactoring it to be object
 * oriented, if possible. When this is not possible, for instance in the case of
 * hook implementations, and your code is more than a few non-reusable lines, it
 * is recommended to instantiate an object implementing the actual logic.
 *
 * @code
 *   // Legacy procedural code.
 *   function hook_do_stuff() {
 *     $lock = lock()->acquire('stuff_lock');
 *     // ...
 *   }
 *
 *   // Correct procedural code.
 *   function hook_do_stuff() {
 *     $lock = \Drupal::lock()->acquire('stuff_lock');
 *     // ...
 *   }
 *
 *   // The preferred way: dependency injected code.
 *   function hook_do_stuff() {
 *     // Move the actual implementation to a class and instantiate it.
 *     $instance = new StuffDoingClass(\Drupal::lock());
 *     $instance->doStuff();
 *
 *     // Or, even better, rely on the service container to avoid hard coding a
 *     // specific interface implementation, so that the actual logic can be
 *     // swapped. This might not always make sense, but in general it is a good
 *     // practice.
 *     \Drupal::service('stuff.doing')->doStuff();
 *   }
 *
 *   interface StuffDoingInterface {
 *     public function doStuff();
 *   }
 *
 *   class StuffDoingClass implements StuffDoingInterface {
 *     protected $lockBackend;
 *
 *     public function __construct(LockBackendInterface $lock_backend) {
 *       $this->lockBackend = $lock_backend;
 *     }
 *
 *     public function doStuff() {
 *       $lock = $this->lockBackend->acquire('stuff_lock');
 *       // ...
 *     }
 *   }
 * @endcode
 *
 * @see \Drupal\Core\DrupalKernel
 */
class Drupal {

  /**
   * The current system version.
   */
<<<<<<< HEAD
  const VERSION = '8.6.6';
=======
  const VERSION = '8.6.7';
>>>>>>> 48cb1b65

  /**
   * Core API compatibility.
   */
  const CORE_COMPATIBILITY = '8.x';

  /**
   * Core minimum schema version.
   */
  const CORE_MINIMUM_SCHEMA_VERSION = 8000;

  /**
   * The currently active container object, or NULL if not initialized yet.
   *
   * @var \Symfony\Component\DependencyInjection\ContainerInterface|null
   */
  protected static $container;

  /**
   * Sets a new global container.
   *
   * @param \Symfony\Component\DependencyInjection\ContainerInterface $container
   *   A new container instance to replace the current.
   */
  public static function setContainer(ContainerInterface $container) {
    static::$container = $container;
  }

  /**
   * Unsets the global container.
   */
  public static function unsetContainer() {
    static::$container = NULL;
  }

  /**
   * Returns the currently active global container.
   *
   * @return \Symfony\Component\DependencyInjection\ContainerInterface|null
   *
   * @throws \Drupal\Core\DependencyInjection\ContainerNotInitializedException
   */
  public static function getContainer() {
    if (static::$container === NULL) {
      throw new ContainerNotInitializedException('\Drupal::$container is not initialized yet. \Drupal::setContainer() must be called with a real container.');
    }
    return static::$container;
  }

  /**
   * Returns TRUE if the container has been initialized, FALSE otherwise.
   *
   * @return bool
   */
  public static function hasContainer() {
    return static::$container !== NULL;
  }

  /**
   * Retrieves a service from the container.
   *
   * Use this method if the desired service is not one of those with a dedicated
   * accessor method below. If it is listed below, those methods are preferred
   * as they can return useful type hints.
   *
   * @param string $id
   *   The ID of the service to retrieve.
   *
   * @return mixed
   *   The specified service.
   */
  public static function service($id) {
    return static::getContainer()->get($id);
  }

  /**
   * Indicates if a service is defined in the container.
   *
   * @param string $id
   *   The ID of the service to check.
   *
   * @return bool
   *   TRUE if the specified service exists, FALSE otherwise.
   */
  public static function hasService($id) {
    // Check hasContainer() first in order to always return a Boolean.
    return static::hasContainer() && static::getContainer()->has($id);
  }

  /**
   * Gets the app root.
   *
   * @return string
   */
  public static function root() {
    return static::getContainer()->get('app.root');
  }

  /**
   * Gets the active install profile.
   *
   * @return string|null
   *   The name of the active install profile.
   */
  public static function installProfile() {
    return static::getContainer()->getParameter('install_profile');
  }

  /**
   * Indicates if there is a currently active request object.
   *
   * @return bool
   *   TRUE if there is a currently active request object, FALSE otherwise.
   */
  public static function hasRequest() {
    // Check hasContainer() first in order to always return a Boolean.
    return static::hasContainer() && static::getContainer()->has('request_stack') && static::getContainer()->get('request_stack')->getCurrentRequest() !== NULL;
  }

  /**
   * Retrieves the currently active request object.
   *
   * Note: The use of this wrapper in particular is especially discouraged. Most
   * code should not need to access the request directly.  Doing so means it
   * will only function when handling an HTTP request, and will require special
   * modification or wrapping when run from a command line tool, from certain
   * queue processors, or from automated tests.
   *
   * If code must access the request, it is considerably better to register
   * an object with the Service Container and give it a setRequest() method
   * that is configured to run when the service is created.  That way, the
   * correct request object can always be provided by the container and the
   * service can still be unit tested.
   *
   * If this method must be used, never save the request object that is
   * returned.  Doing so may lead to inconsistencies as the request object is
   * volatile and may change at various times, such as during a subrequest.
   *
   * @return \Symfony\Component\HttpFoundation\Request
   *   The currently active request object.
   */
  public static function request() {
    return static::getContainer()->get('request_stack')->getCurrentRequest();
  }

  /**
   * Retrieves the request stack.
   *
   * @return \Symfony\Component\HttpFoundation\RequestStack
   *   The request stack
   */
  public static function requestStack() {
    return static::getContainer()->get('request_stack');
  }

  /**
   * Retrieves the currently active route match object.
   *
   * @return \Drupal\Core\Routing\RouteMatchInterface
   *   The currently active route match object.
   */
  public static function routeMatch() {
    return static::getContainer()->get('current_route_match');
  }

  /**
   * Gets the current active user.
   *
   * @return \Drupal\Core\Session\AccountProxyInterface
   */
  public static function currentUser() {
    return static::getContainer()->get('current_user');
  }

  /**
   * Retrieves the entity manager service.
   *
   * @return \Drupal\Core\Entity\EntityManagerInterface
   *   The entity manager service.
   *
   * @deprecated in Drupal 8.0.0 and will be removed before Drupal 9.0.0.
   *   Use \Drupal::entityTypeManager() instead in most cases. If the needed
   *   method is not on \Drupal\Core\Entity\EntityTypeManagerInterface, see the
   *   deprecated \Drupal\Core\Entity\EntityManager to find the
   *   correct interface or service.
   */
  public static function entityManager() {
    return static::getContainer()->get('entity.manager');
  }

  /**
   * Retrieves the entity type manager.
   *
   * @return \Drupal\Core\Entity\EntityTypeManagerInterface
   *   The entity type manager.
   */
  public static function entityTypeManager() {
    return static::getContainer()->get('entity_type.manager');
  }

  /**
   * Returns the current primary database.
   *
   * @return \Drupal\Core\Database\Connection
   *   The current active database's master connection.
   */
  public static function database() {
    return static::getContainer()->get('database');
  }

  /**
   * Returns the requested cache bin.
   *
   * @param string $bin
   *   (optional) The cache bin for which the cache object should be returned,
   *   defaults to 'default'.
   *
   * @return \Drupal\Core\Cache\CacheBackendInterface
   *   The cache object associated with the specified bin.
   *
   * @ingroup cache
   */
  public static function cache($bin = 'default') {
    return static::getContainer()->get('cache.' . $bin);
  }

  /**
   * Retrieves the class resolver.
   *
   * This is to be used in procedural code such as module files to instantiate
   * an object of a class that implements
   * \Drupal\Core\DependencyInjection\ContainerInjectionInterface.
   *
   * One common usecase is to provide a class which contains the actual code
   * of a hook implementation, without having to create a service.
   *
   * @param string $class
   *   (optional) A class name to instantiate.
   *
   * @return \Drupal\Core\DependencyInjection\ClassResolverInterface|object
   *   The class resolver or if $class is provided, a class instance with a
   *   given class definition.
   *
   * @throws \InvalidArgumentException
   *   If $class does not exist.
   */
  public static function classResolver($class = NULL) {
    if ($class) {
      return static::getContainer()->get('class_resolver')->getInstanceFromDefinition($class);
    }
    return static::getContainer()->get('class_resolver');
  }

  /**
   * Returns an expirable key value store collection.
   *
   * @param string $collection
   *   The name of the collection holding key and value pairs.
   *
   * @return \Drupal\Core\KeyValueStore\KeyValueStoreExpirableInterface
   *   An expirable key value store collection.
   */
  public static function keyValueExpirable($collection) {
    return static::getContainer()->get('keyvalue.expirable')->get($collection);
  }

  /**
   * Returns the locking layer instance.
   *
   * @return \Drupal\Core\Lock\LockBackendInterface
   *
   * @ingroup lock
   */
  public static function lock() {
    return static::getContainer()->get('lock');
  }

  /**
   * Retrieves a configuration object.
   *
   * This is the main entry point to the configuration API. Calling
   * @code \Drupal::config('book.admin') @endcode will return a configuration
   * object in which the book module can store its administrative settings.
   *
   * @param string $name
   *   The name of the configuration object to retrieve. The name corresponds to
   *   a configuration file. For @code \Drupal::config('book.admin') @endcode, the config
   *   object returned will contain the contents of book.admin configuration file.
   *
   * @return \Drupal\Core\Config\ImmutableConfig
   *   An immutable configuration object.
   */
  public static function config($name) {
    return static::getContainer()->get('config.factory')->get($name);
  }

  /**
   * Retrieves the configuration factory.
   *
   * This is mostly used to change the override settings on the configuration
   * factory. For example, changing the language, or turning all overrides on
   * or off.
   *
   * @return \Drupal\Core\Config\ConfigFactoryInterface
   *   The configuration factory service.
   */
  public static function configFactory() {
    return static::getContainer()->get('config.factory');
  }

  /**
   * Returns a queue for the given queue name.
   *
   * The following values can be set in your settings.php file's $settings
   * array to define which services are used for queues:
   * - queue_reliable_service_$name: The container service to use for the
   *   reliable queue $name.
   * - queue_service_$name: The container service to use for the
   *   queue $name.
   * - queue_default: The container service to use by default for queues
   *   without overrides. This defaults to 'queue.database'.
   *
   * @param string $name
   *   The name of the queue to work with.
   * @param bool $reliable
   *   (optional) TRUE if the ordering of items and guaranteeing every item
   *   executes at least once is important, FALSE if scalability is the main
   *   concern. Defaults to FALSE.
   *
   * @return \Drupal\Core\Queue\QueueInterface
   *   The queue object for a given name.
   */
  public static function queue($name, $reliable = FALSE) {
    return static::getContainer()->get('queue')->get($name, $reliable);
  }

  /**
   * Returns a key/value storage collection.
   *
   * @param string $collection
   *   Name of the key/value collection to return.
   *
   * @return \Drupal\Core\KeyValueStore\KeyValueStoreInterface
   */
  public static function keyValue($collection) {
    return static::getContainer()->get('keyvalue')->get($collection);
  }

  /**
   * Returns the state storage service.
   *
   * Use this to store machine-generated data, local to a specific environment
   * that does not need deploying and does not need human editing; for example,
   * the last time cron was run. Data which needs to be edited by humans and
   * needs to be the same across development, production, etc. environments
   * (for example, the system maintenance message) should use \Drupal::config() instead.
   *
   * @return \Drupal\Core\State\StateInterface
   */
  public static function state() {
    return static::getContainer()->get('state');
  }

  /**
   * Returns the default http client.
   *
   * @return \GuzzleHttp\Client
   *   A guzzle http client instance.
   */
  public static function httpClient() {
    return static::getContainer()->get('http_client');
  }

  /**
   * Returns the entity query object for this entity type.
   *
   * @param string $entity_type
   *   The entity type (for example, node) for which the query object should be
   *   returned.
   * @param string $conjunction
   *   (optional) Either 'AND' if all conditions in the query need to apply, or
   *   'OR' if any of them is sufficient. Defaults to 'AND'.
   *
   * @return \Drupal\Core\Entity\Query\QueryInterface
   *   The query object that can query the given entity type.
   */
  public static function entityQuery($entity_type, $conjunction = 'AND') {
    return static::entityTypeManager()->getStorage($entity_type)->getQuery($conjunction);
  }

  /**
   * Returns the entity query aggregate object for this entity type.
   *
   * @param string $entity_type
   *   The entity type (for example, node) for which the query object should be
   *   returned.
   * @param string $conjunction
   *   (optional) Either 'AND' if all conditions in the query need to apply, or
   *   'OR' if any of them is sufficient. Defaults to 'AND'.
   *
   * @return \Drupal\Core\Entity\Query\QueryAggregateInterface
   *   The query object that can query the given entity type.
   */
  public static function entityQueryAggregate($entity_type, $conjunction = 'AND') {
    return static::entityTypeManager()->getStorage($entity_type)->getAggregateQuery($conjunction);
  }

  /**
   * Returns the flood instance.
   *
   * @return \Drupal\Core\Flood\FloodInterface
   */
  public static function flood() {
    return static::getContainer()->get('flood');
  }

  /**
   * Returns the module handler.
   *
   * @return \Drupal\Core\Extension\ModuleHandlerInterface
   */
  public static function moduleHandler() {
    return static::getContainer()->get('module_handler');
  }

  /**
   * Returns the typed data manager service.
   *
   * Use the typed data manager service for creating typed data objects.
   *
   * @return \Drupal\Core\TypedData\TypedDataManagerInterface
   *   The typed data manager.
   *
   * @see \Drupal\Core\TypedData\TypedDataManager::create()
   */
  public static function typedDataManager() {
    return static::getContainer()->get('typed_data_manager');
  }

  /**
   * Returns the token service.
   *
   * @return \Drupal\Core\Utility\Token
   *   The token service.
   */
  public static function token() {
    return static::getContainer()->get('token');
  }

  /**
   * Returns the url generator service.
   *
   * @return \Drupal\Core\Routing\UrlGeneratorInterface
   *   The url generator service.
   */
  public static function urlGenerator() {
    return static::getContainer()->get('url_generator');
  }

  /**
   * Generates a URL string for a specific route based on the given parameters.
   *
   * This method is a convenience wrapper for generating URL strings for URLs
   * that have Drupal routes (that is, most pages generated by Drupal) using
   * the \Drupal\Core\Url object. See \Drupal\Core\Url::fromRoute() for
   * detailed documentation. For non-routed local URIs relative to
   * the base path (like robots.txt) use Url::fromUri()->toString() with the
   * base: scheme.
   *
   * @param string $route_name
   *   The name of the route.
   * @param array $route_parameters
   *   (optional) An associative array of parameter names and values.
   * @param array $options
   *   (optional) An associative array of additional options.
   * @param bool $collect_bubbleable_metadata
   *   (optional) Defaults to FALSE. When TRUE, both the generated URL and its
   *   associated bubbleable metadata are returned.
   *
   * @return string|\Drupal\Core\GeneratedUrl
   *   A string containing a URL to the given path.
   *   When $collect_bubbleable_metadata is TRUE, a GeneratedUrl object is
   *   returned, containing the generated URL plus bubbleable metadata.
   *
   * @see \Drupal\Core\Routing\UrlGeneratorInterface::generateFromRoute()
   * @see \Drupal\Core\Url
   * @see \Drupal\Core\Url::fromRoute()
   * @see \Drupal\Core\Url::fromUri()
   *
   * @deprecated as of Drupal 8.0.x, will be removed before Drupal 9.0.0.
   *   Instead create a \Drupal\Core\Url object directly, for example using
   *   Url::fromRoute().
   */
  public static function url($route_name, $route_parameters = [], $options = [], $collect_bubbleable_metadata = FALSE) {
    return static::getContainer()->get('url_generator')->generateFromRoute($route_name, $route_parameters, $options, $collect_bubbleable_metadata);
  }

  /**
   * Returns the link generator service.
   *
   * @return \Drupal\Core\Utility\LinkGeneratorInterface
   */
  public static function linkGenerator() {
    return static::getContainer()->get('link_generator');
  }

  /**
   * Renders a link with a given link text and Url object.
   *
   * This method is a convenience wrapper for the link generator service's
   * generate() method.
   *
   * @param string $text
   *   The link text for the anchor tag.
   * @param \Drupal\Core\Url $url
   *   The URL object used for the link.
   *
   * @return \Drupal\Core\GeneratedLink
   *   A GeneratedLink object containing a link to the given route and
   *   parameters and bubbleable metadata.
   *
   * @see \Drupal\Core\Utility\LinkGeneratorInterface::generate()
   * @see \Drupal\Core\Url
   *
   * @deprecated in Drupal 8.0.0 and will be removed before Drupal 9.0.0.
   *   Use \Drupal\Core\Link instead.
   *   Example:
   *   @code
   *     $link = Link::fromTextAndUrl($text, $url);
   *   @endcode
   */
  public static function l($text, Url $url) {
    return static::getContainer()->get('link_generator')->generate($text, $url);
  }

  /**
   * Returns the string translation service.
   *
   * @return \Drupal\Core\StringTranslation\TranslationManager
   *   The string translation manager.
   */
  public static function translation() {
    return static::getContainer()->get('string_translation');
  }

  /**
   * Returns the language manager service.
   *
   * @return \Drupal\Core\Language\LanguageManagerInterface
   *   The language manager.
   */
  public static function languageManager() {
    return static::getContainer()->get('language_manager');
  }

  /**
   * Returns the CSRF token manager service.
   *
   * The generated token is based on the session ID of the current user. Normally,
   * anonymous users do not have a session, so the generated token will be
   * different on every page request. To generate a token for users without a
   * session, manually start a session prior to calling this function.
   *
   * @return \Drupal\Core\Access\CsrfTokenGenerator
   *   The CSRF token manager.
   *
   * @see \Drupal\Core\Session\SessionManager::start()
   */
  public static function csrfToken() {
    return static::getContainer()->get('csrf_token');
  }

  /**
   * Returns the transliteration service.
   *
   * @return \Drupal\Core\Transliteration\PhpTransliteration
   *   The transliteration manager.
   */
  public static function transliteration() {
    return static::getContainer()->get('transliteration');
  }

  /**
   * Returns the form builder service.
   *
   * @return \Drupal\Core\Form\FormBuilderInterface
   *   The form builder.
   */
  public static function formBuilder() {
    return static::getContainer()->get('form_builder');
  }

  /**
   * Gets the theme service.
   *
   * @return \Drupal\Core\Theme\ThemeManagerInterface
   */
  public static function theme() {
    return static::getContainer()->get('theme.manager');
  }

  /**
   * Gets the syncing state.
   *
   * @return bool
   *   Returns TRUE is syncing flag set.
   */
  public static function isConfigSyncing() {
    return static::getContainer()->get('config.installer')->isSyncing();
  }

  /**
   * Returns a channel logger object.
   *
   * @param string $channel
   *   The name of the channel. Can be any string, but the general practice is
   *   to use the name of the subsystem calling this.
   *
   * @return \Psr\Log\LoggerInterface
   *   The logger for this channel.
   */
  public static function logger($channel) {
    return static::getContainer()->get('logger.factory')->get($channel);
  }

  /**
   * Returns the menu tree.
   *
   * @return \Drupal\Core\Menu\MenuLinkTreeInterface
   *   The menu tree.
   */
  public static function menuTree() {
    return static::getContainer()->get('menu.link_tree');
  }

  /**
   * Returns the path validator.
   *
   * @return \Drupal\Core\Path\PathValidatorInterface
   */
  public static function pathValidator() {
    return static::getContainer()->get('path.validator');
  }

  /**
   * Returns the access manager service.
   *
   * @return \Drupal\Core\Access\AccessManagerInterface
   *   The access manager service.
   */
  public static function accessManager() {
    return static::getContainer()->get('access_manager');
  }

  /**
   * Returns the redirect destination helper.
   *
   * @return \Drupal\Core\Routing\RedirectDestinationInterface
   *   The redirect destination helper.
   */
  public static function destination() {
    return static::getContainer()->get('redirect.destination');
  }

  /**
   * Returns the entity definition update manager.
   *
   * @return \Drupal\Core\Entity\EntityDefinitionUpdateManagerInterface
   *   The entity definition update manager.
   */
  public static function entityDefinitionUpdateManager() {
    return static::getContainer()->get('entity.definition_update_manager');
  }

  /**
   * Returns the time service.
   *
   * @return \Drupal\Component\Datetime\TimeInterface
   *   The time service.
   */
  public static function time() {
    return static::getContainer()->get('datetime.time');
  }

  /**
   * Returns the messenger.
   *
   * @return \Drupal\Core\Messenger\MessengerInterface
   *   The messenger.
   */
  public static function messenger() {
    // @todo Replace with service once LegacyMessenger is removed in 9.0.0.
    // @see https://www.drupal.org/node/2928994
    return new LegacyMessenger();
  }

}<|MERGE_RESOLUTION|>--- conflicted
+++ resolved
@@ -82,11 +82,7 @@
   /**
    * The current system version.
    */
-<<<<<<< HEAD
-  const VERSION = '8.6.6';
-=======
   const VERSION = '8.6.7';
->>>>>>> 48cb1b65
 
   /**
    * Core API compatibility.
