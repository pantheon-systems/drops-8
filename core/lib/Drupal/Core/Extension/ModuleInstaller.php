<?php

namespace Drupal\Core\Extension;

use Drupal\Core\Cache\Cache;
use Drupal\Core\Cache\CacheBackendInterface;
use Drupal\Core\DrupalKernelInterface;
use Drupal\Core\Entity\EntityStorageException;
use Drupal\Core\Entity\FieldableEntityInterface;
use Drupal\Core\Serialization\Yaml;

/**
 * Default implementation of the module installer.
 *
 * It registers the module in config, installs its own configuration,
 * installs the schema, updates the Drupal kernel and more.
 *
 * We don't inject dependencies yet, as we would need to reload them after
 * each installation or uninstallation of a module.
 * https://www.drupal.org/project/drupal/issues/2350111 for example tries to
 * solve this dilemma.
 */
class ModuleInstaller implements ModuleInstallerInterface {

  /**
   * The module handler.
   *
   * @var \Drupal\Core\Extension\ModuleHandlerInterface
   */
  protected $moduleHandler;

  /**
   * The drupal kernel.
   *
   * @var \Drupal\Core\DrupalKernelInterface
   */
  protected $kernel;

  /**
   * The app root.
   *
   * @var string
   */
  protected $root;

  /**
   * The uninstall validators.
   *
   * @var \Drupal\Core\Extension\ModuleUninstallValidatorInterface[]
   */
  protected $uninstallValidators;

  /**
   * Constructs a new ModuleInstaller instance.
   *
   * @param string $root
   *   The app root.
   * @param \Drupal\Core\Extension\ModuleHandlerInterface $module_handler
   *   The module handler.
   * @param \Drupal\Core\DrupalKernelInterface $kernel
   *   The drupal kernel.
   *
   * @see \Drupal\Core\DrupalKernel
   * @see \Drupal\Core\CoreServiceProvider
   */
  public function __construct($root, ModuleHandlerInterface $module_handler, DrupalKernelInterface $kernel) {
    $this->root = $root;
    $this->moduleHandler = $module_handler;
    $this->kernel = $kernel;
  }

  /**
   * {@inheritdoc}
   */
  public function addUninstallValidator(ModuleUninstallValidatorInterface $uninstall_validator) {
    $this->uninstallValidators[] = $uninstall_validator;
  }

  /**
   * {@inheritdoc}
   */
  public function install(array $module_list, $enable_dependencies = TRUE) {
    $extension_config = \Drupal::configFactory()->getEditable('core.extension');
    if ($enable_dependencies) {
      // Get all module data so we can find dependencies and sort.
      $module_data = system_rebuild_module_data();
      $module_list = $module_list ? array_combine($module_list, $module_list) : [];
      if ($missing_modules = array_diff_key($module_list, $module_data)) {
        // One or more of the given modules doesn't exist.
        throw new MissingDependencyException(sprintf('Unable to install modules %s due to missing modules %s.', implode(', ', $module_list), implode(', ', $missing_modules)));
      }

      // Only process currently uninstalled modules.
      $installed_modules = $extension_config->get('module') ?: [];
      if (!$module_list = array_diff_key($module_list, $installed_modules)) {
        // Nothing to do. All modules already installed.
        return TRUE;
      }

      // Add dependencies to the list. The new modules will be processed as
      // the foreach loop continues.
      foreach ($module_list as $module => $value) {
        foreach (array_keys($module_data[$module]->requires) as $dependency) {
          if (!isset($module_data[$dependency])) {
            // The dependency does not exist.
            throw new MissingDependencyException("Unable to install modules: module '$module' is missing its dependency module $dependency.");
          }

          // Skip already installed modules.
          if (!isset($module_list[$dependency]) && !isset($installed_modules[$dependency])) {
            $module_list[$dependency] = $dependency;
          }
        }
      }

      // Set the actual module weights.
      $module_list = array_map(function ($module) use ($module_data) {
        return $module_data[$module]->sort;
      }, $module_list);

      // Sort the module list by their weights (reverse).
      arsort($module_list);
      $module_list = array_keys($module_list);
    }

    // Required for module installation checks.
    include_once $this->root . '/core/includes/install.inc';

    /** @var \Drupal\Core\Config\ConfigInstaller $config_installer */
    $config_installer = \Drupal::service('config.installer');
    $sync_status = $config_installer->isSyncing();
    if ($sync_status) {
      $source_storage = $config_installer->getSourceStorage();
    }
    $modules_installed = [];
    foreach ($module_list as $module) {
      $enabled = $extension_config->get("module.$module") !== NULL;
      if (!$enabled) {
        // Throw an exception if the module name is too long.
        if (strlen($module) > DRUPAL_EXTENSION_NAME_MAX_LENGTH) {
          throw new ExtensionNameLengthException("Module name '$module' is over the maximum allowed length of " . DRUPAL_EXTENSION_NAME_MAX_LENGTH . ' characters');
        }

        // Load a new config object for each iteration, otherwise changes made
        // in hook_install() are not reflected in $extension_config.
        $extension_config = \Drupal::configFactory()->getEditable('core.extension');

        // Check the validity of the default configuration. This will throw
        // exceptions if the configuration is not valid.
        $config_installer->checkConfigurationToInstall('module', $module);

        // Save this data without checking schema. This is a performance
        // improvement for module installation.
        $extension_config
          ->set("module.$module", 0)
          ->set('module', module_config_sort($extension_config->get('module')))
          ->save(TRUE);

        // Prepare the new module list, sorted by weight, including filenames.
        // This list is used for both the ModuleHandler and DrupalKernel. It
        // needs to be kept in sync between both. A DrupalKernel reboot or
        // rebuild will automatically re-instantiate a new ModuleHandler that
        // uses the new module list of the kernel. However, DrupalKernel does
        // not cause any modules to be loaded.
        // Furthermore, the currently active (fixed) module list can be
        // different from the configured list of enabled modules. For all active
        // modules not contained in the configured enabled modules, we assume a
        // weight of 0.
        $current_module_filenames = $this->moduleHandler->getModuleList();
        $current_modules = array_fill_keys(array_keys($current_module_filenames), 0);
        $current_modules = module_config_sort(array_merge($current_modules, $extension_config->get('module')));
        $module_filenames = [];
        foreach ($current_modules as $name => $weight) {
          if (isset($current_module_filenames[$name])) {
            $module_filenames[$name] = $current_module_filenames[$name];
          }
          else {
            $module_path = \Drupal::service('extension.list.module')->getPath($name);
            $pathname = "$module_path/$name.info.yml";
            $filename = file_exists($module_path . "/$name.module") ? "$name.module" : NULL;
            $module_filenames[$name] = new Extension($this->root, 'module', $pathname, $filename);
          }
        }

        // Update the module handler in order to load the module's code.
        // This allows the module to participate in hooks and its existence to
        // be discovered by other modules.
        // The current ModuleHandler instance is obsolete with the kernel
        // rebuild below.
        $this->moduleHandler->setModuleList($module_filenames);
        $this->moduleHandler->load($module);
        module_load_install($module);

        // Clear the static cache of the "extension.list.module" service to pick
        // up the new module, since it merges the installation status of modules
        // into its statically cached list.
        \Drupal::service('extension.list.module')->reset();

        // Update the kernel to include it.
        $this->updateKernel($module_filenames);

        // Replace the route provider service with a version that will rebuild
        // if routes used during installation. This ensures that a module's
        // routes are available during installation. This has to occur before
        // any services that depend on it are instantiated otherwise those
        // services will have the old route provider injected. Note that, since
        // the container is rebuilt by updating the kernel, the route provider
        // service is the regular one even though we are in a loop and might
        // have replaced it before.
        \Drupal::getContainer()->set('router.route_provider.old', \Drupal::service('router.route_provider'));
        \Drupal::getContainer()->set('router.route_provider', \Drupal::service('router.route_provider.lazy_builder'));

        // Allow modules to react prior to the installation of a module.
        $this->moduleHandler->invokeAll('module_preinstall', [$module]);

        // Now install the module's schema if necessary.
        drupal_install_schema($module);

        // Clear plugin manager caches.
        \Drupal::getContainer()->get('plugin.cache_clearer')->clearCachedDefinitions();

        // Set the schema version to the number of the last update provided by
        // the module, or the minimum core schema version.
        $version = \Drupal::CORE_MINIMUM_SCHEMA_VERSION;
        $versions = drupal_get_schema_versions($module);
        if ($versions) {
          $version = max(max($versions), $version);
        }

        // Notify interested components that this module's entity types and
        // field storage definitions are new. For example, a SQL-based storage
        // handler can use this as an opportunity to create the necessary
        // database tables.
        // @todo Clean this up in https://www.drupal.org/node/2350111.
        $entity_manager = \Drupal::entityManager();
        $update_manager = \Drupal::entityDefinitionUpdateManager();
        foreach ($entity_manager->getDefinitions() as $entity_type) {
          if ($entity_type->getProvider() == $module) {
            $update_manager->installEntityType($entity_type);
          }
          elseif ($entity_type->entityClassImplements(FieldableEntityInterface::CLASS)) {
            // The module being installed may be adding new fields to existing
            // entity types. Field definitions for any entity type defined by
            // the module are handled in the if branch.
            foreach ($entity_manager->getFieldStorageDefinitions($entity_type->id()) as $storage_definition) {
              if ($storage_definition->getProvider() == $module) {
                // If the module being installed is also defining a storage key
                // for the entity type, the entity schema may not exist yet. It
                // will be created later in that case.
                try {
                  $update_manager->installFieldStorageDefinition($storage_definition->getName(), $entity_type->id(), $module, $storage_definition);
                }
                catch (EntityStorageException $e) {
                  watchdog_exception('system', $e, 'An error occurred while notifying the creation of the @name field storage definition: "!message" in %function (line %line of %file).', ['@name' => $storage_definition->getName()]);
                }
              }
            }
          }
        }

        // Install default configuration of the module.
        $config_installer = \Drupal::service('config.installer');
        if ($sync_status) {
          $config_installer
            ->setSyncing(TRUE)
            ->setSourceStorage($source_storage);
        }
        \Drupal::service('config.installer')->installDefaultConfig('module', $module);

        // If the module has no current updates, but has some that were
        // previously removed, set the version to the value of
        // hook_update_last_removed().
        if ($last_removed = $this->moduleHandler->invoke($module, 'update_last_removed')) {
          $version = max($version, $last_removed);
        }
        drupal_set_installed_schema_version($module, $version);

        // Ensure that all post_update functions are registered already.
        /** @var \Drupal\Core\Update\UpdateRegistry $post_update_registry */
        $post_update_registry = \Drupal::service('update.post_update_registry');
        $post_update_registry->registerInvokedUpdates($post_update_registry->getModuleUpdateFunctions($module));

        // Record the fact that it was installed.
        $modules_installed[] = $module;

        // Drupal's stream wrappers needs to be re-registered in case a
        // module-provided stream wrapper is used later in the same request. In
        // particular, this happens when installing Drupal via Drush, as the
        // 'translations' stream wrapper is provided by Interface Translation
        // module and is later used to import translations.
        \Drupal::service('stream_wrapper_manager')->register();

        // Update the theme registry to include it.
        drupal_theme_rebuild();

        // Modules can alter theme info, so refresh theme data.
        // @todo ThemeHandler cannot be injected into ModuleHandler, since that
        //   causes a circular service dependency.
        // @see https://www.drupal.org/node/2208429
        \Drupal::service('theme_handler')->refreshInfo();

        // Allow the module to perform install tasks.
        $this->moduleHandler->invoke($module, 'install');

        // Record the fact that it was installed.
        \Drupal::logger('system')->info('%module module installed.', ['%module' => $module]);
      }
    }

    // If any modules were newly installed, invoke hook_modules_installed().
    if (!empty($modules_installed)) {
      // If the container was rebuilt during hook_install() it might not have
      // the 'router.route_provider.old' service.
      if (\Drupal::hasService('router.route_provider.old')) {
        \Drupal::getContainer()->set('router.route_provider', \Drupal::service('router.route_provider.old'));
      }
      if (!\Drupal::service('router.route_provider.lazy_builder')->hasRebuilt()) {
        // Rebuild routes after installing module. This is done here on top of
        // \Drupal\Core\Routing\RouteBuilder::destruct to not run into errors on
        // fastCGI which executes ::destruct() after the module installation
        // page was sent already.
        \Drupal::service('router.builder')->rebuild();
      }

      $this->moduleHandler->invokeAll('modules_installed', [$modules_installed]);
    }

    return TRUE;
  }

  /**
   * {@inheritdoc}
   */
  public function uninstall(array $module_list, $uninstall_dependents = TRUE) {
    // Get all module data so we can find dependencies and sort.
    $module_data = system_rebuild_module_data();
    $module_list = $module_list ? array_combine($module_list, $module_list) : [];
    if (array_diff_key($module_list, $module_data)) {
      // One or more of the given modules doesn't exist.
      return FALSE;
    }

    $extension_config = \Drupal::configFactory()->getEditable('core.extension');
    $installed_modules = $extension_config->get('module') ?: [];
    if (!$module_list = array_intersect_key($module_list, $installed_modules)) {
      // Nothing to do. All modules already uninstalled.
      return TRUE;
    }

    if ($uninstall_dependents) {
      // Add dependent modules to the list. The new modules will be processed as
      // the foreach loop continues.
<<<<<<< HEAD
      $profiles = \Drupal::service('profile_handler')->getProfileInheritance();
=======
>>>>>>> 0a9bae10
      foreach ($module_list as $module => $value) {
        foreach (array_keys($module_data[$module]->required_by) as $dependent) {
          if (!isset($module_data[$dependent])) {
            // The dependent module does not exist.
            return FALSE;
          }

<<<<<<< HEAD
          // Skip already uninstalled modules and dependencies of profiles.
          if (isset($installed_modules[$dependent]) && !isset($module_list[$dependent]) && (!array_key_exists($dependent, $profiles))) {
=======
          // Skip already uninstalled modules.
          if (isset($installed_modules[$dependent]) && !isset($module_list[$dependent])) {
>>>>>>> 0a9bae10
            $module_list[$dependent] = $dependent;
          }
        }
      }
    }

    // Use the validators and throw an exception with the reasons.
    if ($reasons = $this->validateUninstall($module_list)) {
      foreach ($reasons as $reason) {
        $reason_message[] = implode(', ', $reason);
      }
      throw new ModuleUninstallValidatorException('The following reasons prevent the modules from being uninstalled: ' . implode('; ', $reason_message));
    }
    // Set the actual module weights.
    $module_list = array_map(function ($module) use ($module_data) {
      return $module_data[$module]->sort;
    }, $module_list);

    // Sort the module list by their weights.
    asort($module_list);
    $module_list = array_keys($module_list);

    // Only process modules that are enabled. A module is only enabled if it is
    // configured as enabled. Custom or overridden module handlers might contain
    // the module already, which means that it might be loaded, but not
    // necessarily installed.
    foreach ($module_list as $module) {

      // Clean up all entity bundles (including fields) of every entity type
      // provided by the module that is being uninstalled.
      // @todo Clean this up in https://www.drupal.org/node/2350111.
      $entity_manager = \Drupal::entityManager();
      foreach ($entity_manager->getDefinitions() as $entity_type_id => $entity_type) {
        if ($entity_type->getProvider() == $module) {
          foreach (array_keys($entity_manager->getBundleInfo($entity_type_id)) as $bundle) {
            $entity_manager->onBundleDelete($bundle, $entity_type_id);
          }
        }
      }

      // Allow modules to react prior to the uninstallation of a module.
      $this->moduleHandler->invokeAll('module_preuninstall', [$module]);

      // Uninstall the module.
      module_load_install($module);
      $this->moduleHandler->invoke($module, 'uninstall');

      // Remove all configuration belonging to the module.
      \Drupal::service('config.manager')->uninstall('module', $module);

      // In order to make uninstalling transactional if anything uses routes.
      \Drupal::getContainer()->set('router.route_provider.old', \Drupal::service('router.route_provider'));
      \Drupal::getContainer()->set('router.route_provider', \Drupal::service('router.route_provider.lazy_builder'));

      // Notify interested components that this module's entity types are being
      // deleted. For example, a SQL-based storage handler can use this as an
      // opportunity to drop the corresponding database tables.
      // @todo Clean this up in https://www.drupal.org/node/2350111.
      $update_manager = \Drupal::entityDefinitionUpdateManager();
      foreach ($entity_manager->getDefinitions() as $entity_type) {
        if ($entity_type->getProvider() == $module) {
          $update_manager->uninstallEntityType($entity_type);
        }
        elseif ($entity_type->entityClassImplements(FieldableEntityInterface::CLASS)) {
          // The module being uninstalled might have added new fields to
          // existing entity types. This will add them to the deleted fields
          // repository so their data will be purged on cron.
          foreach ($entity_manager->getFieldStorageDefinitions($entity_type->id()) as $storage_definition) {
            if ($storage_definition->getProvider() == $module) {
              $update_manager->uninstallFieldStorageDefinition($storage_definition);
            }
          }
        }
      }

      // Remove the schema.
      drupal_uninstall_schema($module);

      // Remove the module's entry from the config. Don't check schema when
      // uninstalling a module since we are only clearing a key.
      \Drupal::configFactory()->getEditable('core.extension')->clear("module.$module")->save(TRUE);

      // Update the module handler to remove the module.
      // The current ModuleHandler instance is obsolete with the kernel rebuild
      // below.
      $module_filenames = $this->moduleHandler->getModuleList();
      unset($module_filenames[$module]);
      $this->moduleHandler->setModuleList($module_filenames);

      // Remove any potential cache bins provided by the module.
      $this->removeCacheBins($module);

      // Clear the static cache of the "extension.list.module" service to pick
      // up the new module, since it merges the installation status of modules
      // into its statically cached list.
      \Drupal::service('extension.list.module')->reset();

      // Clear plugin manager caches.
      \Drupal::getContainer()->get('plugin.cache_clearer')->clearCachedDefinitions();

      // Update the kernel to exclude the uninstalled modules.
      $this->updateKernel($module_filenames);

      // Update the theme registry to remove the newly uninstalled module.
      drupal_theme_rebuild();

      // Modules can alter theme info, so refresh theme data.
      // @todo ThemeHandler cannot be injected into ModuleHandler, since that
      //   causes a circular service dependency.
      // @see https://www.drupal.org/node/2208429
      \Drupal::service('theme_handler')->refreshInfo();

      \Drupal::logger('system')->info('%module module uninstalled.', ['%module' => $module]);

      $schema_store = \Drupal::keyValue('system.schema');
      $schema_store->delete($module);

      /** @var \Drupal\Core\Update\UpdateRegistry $post_update_registry */
      $post_update_registry = \Drupal::service('update.post_update_registry');
      $post_update_registry->filterOutInvokedUpdatesByModule($module);
    }
    // Rebuild routes after installing module. This is done here on top of
    // \Drupal\Core\Routing\RouteBuilder::destruct to not run into errors on
    // fastCGI which executes ::destruct() after the Module uninstallation page
    // was sent already.
    \Drupal::service('router.builder')->rebuild();
    drupal_get_installed_schema_version(NULL, TRUE);

    // Let other modules react.
    $this->moduleHandler->invokeAll('modules_uninstalled', [$module_list]);

    // Flush all persistent caches.
    // Any cache entry might implicitly depend on the uninstalled modules,
    // so clear all of them explicitly.
    $this->moduleHandler->invokeAll('cache_flush');
    foreach (Cache::getBins() as $service_id => $cache_backend) {
      $cache_backend->deleteAll();
    }

    return TRUE;
  }

  /**
   * Helper method for removing all cache bins registered by a given module.
   *
   * @param string $module
   *   The name of the module for which to remove all registered cache bins.
   */
  protected function removeCacheBins($module) {
    $service_yaml_file = drupal_get_path('module', $module) . "/$module.services.yml";
    if (!file_exists($service_yaml_file)) {
      return;
    }

    $definitions = Yaml::decode(file_get_contents($service_yaml_file));

    $cache_bin_services = array_filter(
      isset($definitions['services']) ? $definitions['services'] : [],
      function ($definition) {
        $tags = isset($definition['tags']) ? $definition['tags'] : [];
        foreach ($tags as $tag) {
          if (isset($tag['name']) && ($tag['name'] == 'cache.bin')) {
            return TRUE;
          }
        }
        return FALSE;
      }
    );

    foreach (array_keys($cache_bin_services) as $service_id) {
      $backend = $this->kernel->getContainer()->get($service_id);
      if ($backend instanceof CacheBackendInterface) {
        $backend->removeBin();
      }
    }
  }

  /**
   * Updates the kernel module list.
   *
   * @param string $module_filenames
   *   The list of installed modules.
   */
  protected function updateKernel($module_filenames) {
    // This reboots the kernel to register the module's bundle and its services
    // in the service container. The $module_filenames argument is taken over as
    // %container.modules% parameter, which is passed to a fresh ModuleHandler
    // instance upon first retrieval.
    $this->kernel->updateModules($module_filenames, $module_filenames);
    // After rebuilding the container we need to update the injected
    // dependencies.
    $container = $this->kernel->getContainer();
    $this->moduleHandler = $container->get('module_handler');
  }

  /**
   * {@inheritdoc}
   */
  public function validateUninstall(array $module_list) {
    $reasons = [];
    foreach ($module_list as $module) {
      foreach ($this->uninstallValidators as $validator) {
        $validation_reasons = $validator->validate($module);
        if (!empty($validation_reasons)) {
          if (!isset($reasons[$module])) {
            $reasons[$module] = [];
          }
          $reasons[$module] = array_merge($reasons[$module], $validation_reasons);
        }
      }
    }
    return $reasons;
  }

}<|MERGE_RESOLUTION|>--- conflicted
+++ resolved
@@ -350,10 +350,6 @@
     if ($uninstall_dependents) {
       // Add dependent modules to the list. The new modules will be processed as
       // the foreach loop continues.
-<<<<<<< HEAD
-      $profiles = \Drupal::service('profile_handler')->getProfileInheritance();
-=======
->>>>>>> 0a9bae10
       foreach ($module_list as $module => $value) {
         foreach (array_keys($module_data[$module]->required_by) as $dependent) {
           if (!isset($module_data[$dependent])) {
@@ -361,13 +357,8 @@
             return FALSE;
           }
 
-<<<<<<< HEAD
-          // Skip already uninstalled modules and dependencies of profiles.
-          if (isset($installed_modules[$dependent]) && !isset($module_list[$dependent]) && (!array_key_exists($dependent, $profiles))) {
-=======
           // Skip already uninstalled modules.
           if (isset($installed_modules[$dependent]) && !isset($module_list[$dependent])) {
->>>>>>> 0a9bae10
             $module_list[$dependent] = $dependent;
           }
         }
