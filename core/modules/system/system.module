--- conflicted
+++ resolved
@@ -990,88 +990,8 @@
         $info[$shortname] = $item->info;
       }
     }
-<<<<<<< HEAD
-  }
-  if (isset($name)) {
-    return isset($info[$name]) ? $info[$name] : [];
-  }
-  return $info;
-}
-
-/**
- * Helper function to scan and collect module .info.yml data.
- *
- * @return \Drupal\Core\Extension\Extension[]
- *   An associative array of module information.
- */
-function _system_rebuild_module_data() {
-  $listing = new ExtensionDiscovery(\Drupal::root());
-
-  // Find modules.
-  $modules = $listing->scan('module');
-
-  // Find profiles.
-  /** @var \Drupal\Core\Extension\ProfileHandlerInterface $profile_handler */
-  $profile_handler = \Drupal::service('profile_handler');
-  $modules = array_merge($modules, $profile_handler->getProfileInheritance());
-
-  // Set defaults for module info.
-  $defaults = [
-    'dependencies' => [],
-    'description' => '',
-    'package' => 'Other',
-    'version' => NULL,
-    'php' => DRUPAL_MINIMUM_PHP,
-  ];
-
-  // Read info files for each module.
-  foreach ($modules as $key => $module) {
-    // Look for the info file.
-    // @todo On the longrun we should leverage the extension lists services,
-    //    see https://www.drupal.org/node/2208429.
-    if ($module->getType() === 'profile') {
-      $module->info = $profile_handler->getProfileInfo($module->getName());
-    }
-    else {
-      $module->info = \Drupal::service('info_parser')->parse($module->getPathname());
-    }
-
-    // Add the info file modification time, so it becomes available for
-    // contributed modules to use for ordering module lists.
-    $module->info['mtime'] = $module->getMTime();
-
-    // Merge in defaults and save.
-    $modules[$key]->info = $module->info + $defaults;
-
-    // Invoke hook_system_info_alter() to give installed modules a chance to
-    // modify the data in the .info.yml files if necessary.
-    // @todo Remove $type argument, obsolete with $module->getType().
-    $type = 'module';
-    \Drupal::moduleHandler()->alter('system_info', $modules[$key]->info, $modules[$key], $type);
-  }
-
-  // It is possible that a module was marked as required by
-  // hook_system_info_alter() and modules that it depends on are not required.
-  foreach ($modules as $module) {
-    _system_rebuild_module_data_ensure_required($module, $modules);
-  }
-
-  // This must be done after _system_rebuild_module_data_ensure_required().
-  $profiles = \Drupal::service('profile_handler')->getProfileInheritance();
-  foreach ($profiles as $profile_name => $profile) {
-    if (isset($modules[$profile_name])) {
-      // Installation profiles are required, if it's a valid module.
-      $modules[$profile_name]->info['required'] = TRUE;
-      // Add a default distribution name if the profile did not provide one.
-      // @see install_profile_info()
-      // @see drupal_install_profile_distribution_name()
-      if (!isset($modules[$profile_name]->info['distribution']['name'])) {
-        $modules[$profile_name]->info['distribution']['name'] = 'Drupal';
-      }
-=======
     if (isset($name)) {
       return isset($info[$name]) ? $info[$name] : [];
->>>>>>> 0a9bae10
     }
     return $info;
   }
