--- conflicted
+++ resolved
@@ -582,18 +582,11 @@
  * Implements hook_menu().
  */
 function system_menu() {
-<<<<<<< HEAD
-  $items['cron'] = array(
-    'title' => 'Run cron',
-    'page callback' => 'system_cron_callback',
-    'access callback' => 'system_cron_access',
-=======
   $items['cron/%'] = array(
     'title' => 'Run cron',
     'page callback' => 'system_cron_page',
     'access callback' => 'system_cron_access',
     'access arguments' => array(1),
->>>>>>> fe01ab6e
     'type' => MENU_CALLBACK,
   );
   $items['system/files'] = array(
@@ -1132,8 +1125,8 @@
  *
  * @see system_cron_access().
  */
-<<<<<<< HEAD
-function system_cron_callback() {
+
+function system_cron_page() {
   drupal_cron_run();
 
   // HTTP 204 is "No content", meaning "I did what you asked and we're done."
@@ -1141,20 +1134,6 @@
 }
 
 /**
- *Access callback for system_cron().
- *
- * @see system_cron_callback().
- */
-function system_cron_access() {
-  if (request()->get('cron_key') != variable_get('cron_key', 'drupal')) {
-=======
-function system_cron_page() {
-  drupal_cron_run();
-
-  // Returning nothing causes no output to be generated.
-}
-
-/**
  * Access callback for system_cron().
  *
  * @param string $key
@@ -1164,7 +1143,6 @@
  */
 function system_cron_access($key) {
   if ($key != variable_get('cron_key', 'drupal')) {
->>>>>>> fe01ab6e
     watchdog('cron', 'Cron could not run because an invalid key was used.', array(), WATCHDOG_NOTICE);
     return FALSE;
   }
