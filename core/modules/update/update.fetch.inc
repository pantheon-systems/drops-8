<?php

/**
 * @file
 * Code required only when fetching information about available updates.
 */

/**
 * Callback to manually check the update status without cron.
 */
function update_manual_status() {
  _update_refresh();
  $batch = array(
    'operations' => array(
      array('update_fetch_data_batch', array()),
    ),
    'finished' => 'update_fetch_data_finished',
    'title' => t('Checking available update data'),
    'progress_message' => t('Trying to check available update data ...'),
    'error_message' => t('Error checking available update data.'),
    'file' => drupal_get_path('module', 'update') . '/update.fetch.inc',
  );
  batch_set($batch);
  batch_process('admin/reports/updates');
}

/**
 * Process a step in the batch for fetching available update data.
 */
function update_fetch_data_batch(&$context) {
  $queue = queue('update_fetch_tasks');
  if (empty($context['sandbox']['max'])) {
    $context['finished'] = 0;
    $context['sandbox']['max'] = $queue->numberOfItems();
    $context['sandbox']['progress'] = 0;
    $context['message'] = t('Checking available update data ...');
    $context['results']['updated'] = 0;
    $context['results']['failures'] = 0;
    $context['results']['processed'] = 0;
  }

  // Grab another item from the fetch queue.
  for ($i = 0; $i < 5; $i++) {
    if ($item = $queue->claimItem()) {
      if (_update_process_fetch_task($item->data)) {
        $context['results']['updated']++;
        $context['message'] = t('Checked available update data for %title.', array('%title' => $item->data['info']['name']));
      }
      else {
        $context['message'] = t('Failed to check available update data for %title.', array('%title' => $item->data['info']['name']));
        $context['results']['failures']++;
      }
      $context['sandbox']['progress']++;
      $context['results']['processed']++;
      $context['finished'] = $context['sandbox']['progress'] / $context['sandbox']['max'];
      $queue->deleteItem($item);
    }
    else {
      // If the queue is currently empty, we're done. It's possible that
      // another thread might have added new fetch tasks while we were
      // processing this batch. In that case, the usual 'finished' math could
      // get confused, since we'd end up processing more tasks that we thought
      // we had when we started and initialized 'max' with numberOfItems(). By
      // forcing 'finished' to be exactly 1 here, we ensure that batch
      // processing is terminated.
      $context['finished'] = 1;
      return;
    }
  }
}

/**
 * Batch API callback when all fetch tasks have been completed.
 *
 * @param $success
 *   Boolean indicating the success of the batch.
 * @param $results
 *   Associative array holding the results of the batch, including the key
 *   'updated' which holds the total number of projects we fetched available
 *   update data for.
 */
function update_fetch_data_finished($success, $results) {
  if ($success) {
    if (!empty($results)) {
      if (!empty($results['updated'])) {
        drupal_set_message(format_plural($results['updated'], 'Checked available update data for one project.', 'Checked available update data for @count projects.'));
      }
      if (!empty($results['failures'])) {
        drupal_set_message(format_plural($results['failures'], 'Failed to get available update data for one project.', 'Failed to get available update data for @count projects.'), 'error');
      }
    }
  }
  else {
    drupal_set_message(t('An error occurred trying to get available update data.'), 'error');
  }
}

/**
 * Attempt to drain the queue of tasks for release history data to fetch.
 */
function _update_fetch_data() {
  $queue = queue('update_fetch_tasks');
  $end = time() + variable_get('update_max_fetch_time', UPDATE_MAX_FETCH_TIME);
  while (time() < $end && ($item = $queue->claimItem())) {
    _update_process_fetch_task($item->data);
    $queue->deleteItem($item);
  }
}

/**
 * Process a task to fetch available update data for a single project.
 *
 * Once the release history XML data is downloaded, it is parsed and saved
 * into the {cache_update} table in an entry just for that project.
 *
 * @param $project
 *   Associative array of information about the project to fetch data for.
 * @return
 *   TRUE if we fetched parsable XML, otherwise FALSE.
 */
function _update_process_fetch_task($project) {
  global $base_url;
  $fail = &drupal_static(__FUNCTION__, array());
  // This can be in the middle of a long-running batch, so REQUEST_TIME won't
  // necessarily be valid.
  $now = time();
  if (empty($fail)) {
    // If we have valid data about release history XML servers that we have
    // failed to fetch from on previous attempts, load that from the cache.
    if (($cache = _update_cache_get('fetch_failures')) && ($cache->expire > $now)) {
      $fail = $cache->data;
    }
  }

  $max_fetch_attempts = variable_get('update_max_fetch_attempts', UPDATE_MAX_FETCH_ATTEMPTS);

  $success = FALSE;
  $available = array();
  $site_key = drupal_hmac_base64($base_url, drupal_get_private_key());
  $url = _update_build_fetch_url($project, $site_key);
  $fetch_url_base = _update_get_fetch_url_base($project);
  $project_name = $project['name'];

  if (empty($fail[$fetch_url_base]) || $fail[$fetch_url_base] < $max_fetch_attempts) {
<<<<<<< HEAD
    $xml = drupal_http_request($url, array('headers' => array('accept' => 'text/xml')));
    if (!isset($xml->error) && isset($xml->data)) {
      $data = $xml->data;
=======
    $result = drupal_http_request($url);
    if (isset($result->error)) {
      watchdog('update', 'HTTP request to @url failed with error: @error.', array('@url' => $url, '@error' => $result->error));
    }
    elseif (!isset($result->error) && isset($result->data)) {
      $data = $result->data;
>>>>>>> b29fc4b2
    }
  }

  if (!empty($data)) {
    $available = update_parse_xml($data);
    // @todo: Purge release data we don't need (http://drupal.org/node/238950).
    if (!empty($available)) {
      // Only if we fetched and parsed something sane do we return success.
      $success = TRUE;
    }
  }
  else {
    $available['project_status'] = 'not-fetched';
    if (empty($fail[$fetch_url_base])) {
      $fail[$fetch_url_base] = 1;
    }
    else {
      $fail[$fetch_url_base]++;
    }
  }

  $frequency = variable_get('update_check_frequency', 1);
  $cid = 'available_releases::' . $project_name;
  _update_cache_set($cid, $available, $now + (60 * 60 * 24 * $frequency));

  // Stash the $fail data back in the DB for the next 5 minutes.
  _update_cache_set('fetch_failures', $fail, $now + (60 * 5));

  // Whether this worked or not, we did just (try to) check for updates.
  variable_set('update_last_check', $now);

  // Now that we processed the fetch task for this project, clear out the
  // record in {cache_update} for this task so we're willing to fetch again.
  _update_cache_clear('fetch_task::' . $project_name);

  return $success;
}

/**
 * Clear out all the cached available update data and initiate re-fetching.
 */
function _update_refresh() {
  module_load_include('inc', 'update', 'update.compare');

  // Since we're fetching new available update data, we want to clear
  // our cache of both the projects we care about, and the current update
  // status of the site. We do *not* want to clear the cache of available
  // releases just yet, since that data (even if it's stale) can be useful
  // during update_get_projects(); for example, to modules that implement
  // hook_system_info_alter() such as cvs_deploy.
  _update_cache_clear('update_project_projects');
  _update_cache_clear('update_project_data');

  $projects = update_get_projects();

  // Now that we have the list of projects, we should also clear our cache of
  // available release data, since even if we fail to fetch new data, we need
  // to clear out the stale data at this point.
  _update_cache_clear('available_releases::', TRUE);

  foreach ($projects as $key => $project) {
    update_create_fetch_task($project);
  }
}

/**
 * Add a task to the queue for fetching release history data for a project.
 *
 * We only create a new fetch task if there's no task already in the queue for
 * this particular project (based on 'fetch_task::' entries in the
 * {cache_update} table).
 *
 * @param $project
 *   Associative array of information about a project as created by
 *   update_get_projects(), including keys such as 'name' (short name),
 *   and the 'info' array with data from a .info file for the project.
 *
 * @see update_get_projects()
 * @see update_get_available()
 * @see update_refresh()
 * @see update_fetch_data()
 * @see _update_process_fetch_task()
 */
function _update_create_fetch_task($project) {
  $fetch_tasks = &drupal_static(__FUNCTION__, array());
  if (empty($fetch_tasks)) {
    $fetch_tasks = _update_get_cache_multiple('fetch_task');
  }
  $cid = 'fetch_task::' . $project['name'];
  if (empty($fetch_tasks[$cid])) {
    $queue = queue('update_fetch_tasks');
    $queue->createItem($project);
    // Due to race conditions, it is possible that another process already
    // inserted a row into the {cache_update} table and the following query will
    // throw an exception.
    // @todo: Remove the need for the manual check by relying on a queue that
    // enforces unique items.
    try {
      db_insert('cache_update')
        ->fields(array(
          'cid' => $cid,
          'created' => REQUEST_TIME,
        ))
        ->execute();
    }
    catch (Exception $e) {
      // The exception can be ignored safely.
    }
    $fetch_tasks[$cid] = REQUEST_TIME;
  }
}

/**
 * Generates the URL to fetch information about project updates.
 *
 * This figures out the right URL to use, based on the project's .info file
 * and the global defaults. Appends optional query arguments when the site is
 * configured to report usage stats.
 *
 * @param $project
 *   The array of project information from update_get_projects().
 * @param $site_key
 *   The anonymous site key hash (optional).
 *
 * @see update_fetch_data()
 * @see _update_process_fetch_task()
 * @see update_get_projects()
 */
function _update_build_fetch_url($project, $site_key = '') {
  $name = $project['name'];
  $url = _update_get_fetch_url_base($project);
  $url .= '/' . $name . '/' . DRUPAL_CORE_COMPATIBILITY;

  // Only append usage infomation if we have a site key and the project is
  // enabled. We do not want to record usage statistics for disabled projects.
  if (!empty($site_key) && (strpos($project['project_type'], 'disabled') === FALSE)) {
    // Append the site key.
    $url .= (strpos($url, '?') !== FALSE) ? '&' : '?';
    $url .= 'site_key=';
    $url .= rawurlencode($site_key);

    // Append the version.
    if (!empty($project['info']['version'])) {
      $url .= '&version=';
      $url .= rawurlencode($project['info']['version']);
    }

    // Append the list of modules or themes enabled.
    $list = array_keys($project['includes']);
    $url .= '&list=';
    $url .= rawurlencode(implode(',', $list));
  }
  return $url;
}

/**
 * Return the base of the URL to fetch available update data for a project.
 *
 * @param $project
 *   The array of project information from update_get_projects().
 * @return
 *   The base of the URL used for fetching available update data. This does
 *   not include the path elements to specify a particular project, version,
 *   site_key, etc.
 *
 * @see _update_build_fetch_url()
 */
function _update_get_fetch_url_base($project) {
  return isset($project['info']['project status url']) ? $project['info']['project status url'] : variable_get('update_fetch_url', UPDATE_DEFAULT_URL);
}

/**
 * Perform any notifications that should be done once cron fetches new data.
 *
 * This method checks the status of the site using the new data and depending
 * on the configuration of the site, notifies administrators via email if there
 * are new releases or missing security updates.
 *
 * @see update_requirements()
 */
function _update_cron_notify() {
  module_load_install('update');
  $status = update_requirements('runtime');
  $params = array();
  $notify_all = (variable_get('update_notification_threshold', 'all') == 'all');
  foreach (array('core', 'contrib') as $report_type) {
    $type = 'update_' . $report_type;
    if (isset($status[$type]['severity'])
        && ($status[$type]['severity'] == REQUIREMENT_ERROR || ($notify_all && $status[$type]['reason'] == UPDATE_NOT_CURRENT))) {
      $params[$report_type] = $status[$type]['reason'];
    }
  }
  if (!empty($params)) {
    $notify_list = variable_get('update_notify_emails', '');
    if (!empty($notify_list)) {
      $default_language = language_default();
      foreach ($notify_list as $target) {
        if ($target_user = user_load_by_mail($target)) {
          $target_language = user_preferred_language($target_user);
        }
        else {
          $target_language = $default_language;
        }
        drupal_mail('update', 'status_notify', $target, $target_language, $params);
      }
    }
  }
}

/**
 * Parse the XML of the Drupal release history info files.
 *
 * @param $raw_xml
 *   A raw XML string of available release data for a given project.
 *
 * @return
 *   Array of parsed data about releases for a given project, or NULL if there
 *   was an error parsing the string.
 */
function update_parse_xml($raw_xml) {
  try {
    $xml = new SimpleXMLElement($raw_xml);
  }
  catch (Exception $e) {
    // SimpleXMLElement::__construct produces an E_WARNING error message for
    // each error found in the XML data and throws an exception if errors
    // were detected. Catch any exception and return failure (NULL).
    return;
  }
  // If there is no valid project data, the XML is invalid, so return failure.
  if (!isset($xml->short_name)) {
    return;
  }
  $short_name = (string) $xml->short_name;
  $data = array();
  foreach ($xml as $k => $v) {
    $data[$k] = (string) $v;
  }
  $data['releases'] = array();
  if (isset($xml->releases)) {
    foreach ($xml->releases->children() as $release) {
      $version = (string) $release->version;
      $data['releases'][$version] = array();
      foreach ($release->children() as $k => $v) {
        $data['releases'][$version][$k] = (string) $v;
      }
      $data['releases'][$version]['terms'] = array();
      if ($release->terms) {
        foreach ($release->terms->children() as $term) {
          if (!isset($data['releases'][$version]['terms'][(string) $term->name])) {
            $data['releases'][$version]['terms'][(string) $term->name] = array();
          }
          $data['releases'][$version]['terms'][(string) $term->name][] = (string) $term->value;
        }
      }
    }
  }
  return $data;
}<|MERGE_RESOLUTION|>--- conflicted
+++ resolved
@@ -142,18 +142,12 @@
   $project_name = $project['name'];
 
   if (empty($fail[$fetch_url_base]) || $fail[$fetch_url_base] < $max_fetch_attempts) {
-<<<<<<< HEAD
-    $xml = drupal_http_request($url, array('headers' => array('accept' => 'text/xml')));
-    if (!isset($xml->error) && isset($xml->data)) {
-      $data = $xml->data;
-=======
-    $result = drupal_http_request($url);
+    $result = drupal_http_request($url, array('headers' => array('accept' => 'text/xml')));
     if (isset($result->error)) {
       watchdog('update', 'HTTP request to @url failed with error: @error.', array('@url' => $url, '@error' => $result->error));
     }
     elseif (!isset($result->error) && isset($result->data)) {
       $data = $result->data;
->>>>>>> b29fc4b2
     }
   }
 
