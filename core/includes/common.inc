--- conflicted
+++ resolved
@@ -2604,80 +2604,6 @@
 }
 
 /**
-<<<<<<< HEAD
- * Loads code for subsystems and modules, and registers stream wrappers.
- */
-function _drupal_bootstrap_code() {
-  require_once __DIR__ . '/../../' . Settings::get('path_inc', 'core/includes/path.inc');
-  require_once __DIR__ . '/module.inc';
-  require_once __DIR__ . '/theme.inc';
-  require_once __DIR__ . '/pager.inc';
-  require_once __DIR__ . '/../../' . Settings::get('menu_inc', 'core/includes/menu.inc');
-  require_once __DIR__ . '/tablesort.inc';
-  require_once __DIR__ . '/file.inc';
-  require_once __DIR__ . '/unicode.inc';
-  require_once __DIR__ . '/form.inc';
-  require_once __DIR__ . '/mail.inc';
-  require_once __DIR__ . '/ajax.inc';
-  require_once __DIR__ . '/errors.inc';
-  require_once __DIR__ . '/schema.inc';
-  require_once __DIR__ . '/entity.inc';
-
-  // Load all enabled modules
-  \Drupal::moduleHandler()->loadAll();
-
-  // Make sure all stream wrappers are registered.
-  file_get_stream_wrappers();
-  // Ensure mt_rand() is reseeded to prevent random values from one page load
-  // being exploited to predict random values in subsequent page loads.
-  $seed = unpack("L", Crypt::randomBytes(4));
-  mt_srand($seed[1]);
-
-  // Set the allowed protocols once we have the config available.
-  $allowed_protocols = \Drupal::config('system.filter')->get('protocols');
-  if (!isset($allowed_protocols)) {
-    // \Drupal\Component\Utility\UrlHelper::filterBadProtocol() is called by the
-    // installer and update.php, in which case the configuration may not exist
-    // (yet). Provide a minimal default set of allowed protocols for these
-    // cases.
-    $allowed_protocols = array('http', 'https');
-  }
-  UrlHelper::setAllowedProtocols($allowed_protocols);
-
-  // Redirect the user to the installation script if Drupal has not been
-  // installed yet. We accomplish this by checking for the sessions table.
-  if (isset($_SERVER['PRESSFLOW_SETTINGS']) && !db_table_exists('sessions') && $_SERVER['SCRIPT_NAME'] != '/core/install.php') {
-    include_once __DIR__ . '/install.inc';
-    install_goto('core/install.php');
-  }
-}
-
-/**
- * Temporary BC function for scripts not using DrupalKernel.
- *
- * DrupalKernel skips this and replicates it via event listeners.
- *
- * @see \Drupal\Core\EventSubscriber\PathSubscriber;
- * @see \Drupal\Core\EventSubscriber\LegacyRequestSubscriber;
- */
-function _drupal_bootstrap_full($skip = FALSE) {
-  static $called = FALSE;
-
-  if ($called || $skip) {
-    $called = TRUE;
-    return;
-  }
-
-  // Let all modules take action before the menu system handles the request.
-  // We do not want this while running update.php.
-  if (!defined('MAINTENANCE_MODE') || MAINTENANCE_MODE != 'update') {
-    drupal_theme_initialize();
-  }
-}
-
-/**
-=======
->>>>>>> b4f282a5
  * Stores the current page in the cache.
  *
  * If page_compression is enabled, a gzipped version of the page is stored in
