--- conflicted
+++ resolved
@@ -331,7 +331,6 @@
   $install_state['database_verified'] = install_verify_database_settings();
   $install_state['settings_verified'] = $install_state['config_verified'] && $install_state['database_verified'];
 
-<<<<<<< HEAD
   // Override $install_state['settings_verified'], if server configuration is present
   if (isset($_SERVER['PRESSFLOW_SETTINGS'])) {
     $install_state['settings_verified'] = TRUE;
@@ -361,8 +360,6 @@
   // database has been set up successfully.
   // @see drupal_install_config_directories()
   // @see install_settings_form_submit()
-=======
->>>>>>> 8b40554c
   if ($install_state['settings_verified']) {
     try {
       $system_schema = system_schema();
