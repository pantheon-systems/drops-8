--- conflicted
+++ resolved
@@ -1867,7 +1867,6 @@
 }
 
 /**
-<<<<<<< HEAD
  * In a test environment, get the test db prefix and set it in $databases.
  */
 function _drupal_initialize_db_test_prefix() {
@@ -1930,8 +1929,6 @@
 }
 
 /**
-=======
->>>>>>> 8b40554c
  * Returns the current bootstrap phase for this Drupal process.
  *
  * The current phase is the one most recently completed by drupal_bootstrap().
